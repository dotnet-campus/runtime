// Licensed to the .NET Foundation under one or more agreements.
// The .NET Foundation licenses this file to you under the MIT license.

using System.Diagnostics.CodeAnalysis;
using System.Text;
using Microsoft.CodeAnalysis;

namespace ILLink.RoslynAnalyzer
{
	public static class ISymbolExtensions
	{
		/// <summary>
		/// Returns true if symbol <see paramref="symbol"/> has an attribute with name <see paramref="attributeName"/>.
		/// </summary>
		internal static bool HasAttribute (this ISymbol symbol, string attributeName)
		{
			foreach (var attr in symbol.GetAttributes ())
				if (attr.AttributeClass?.Name == attributeName)
					return true;

			return false;
		}

		internal static bool TryGetAttribute (this ISymbol member, string attributeName, [NotNullWhen (returnValue: true)] out AttributeData? attribute)
		{
			attribute = null;
			foreach (var attr in member.GetAttributes ()) {
				if (attr.AttributeClass is { } attrClass && attrClass.HasName (attributeName)) {
					attribute = attr;
					return true;
				}
			}

			return false;
		}

		internal static DynamicallyAccessedMemberTypes GetDynamicallyAccessedMemberTypes (this ISymbol symbol)
		{
			if (!TryGetAttribute (symbol, DynamicallyAccessedMembersAnalyzer.DynamicallyAccessedMembersAttribute, out var dynamicallyAccessedMembers))
				return DynamicallyAccessedMemberTypes.None;

			return (DynamicallyAccessedMemberTypes) dynamicallyAccessedMembers!.ConstructorArguments[0].Value!;
		}

		internal static DynamicallyAccessedMemberTypes GetDynamicallyAccessedMemberTypesOnReturnType (this IMethodSymbol methodSymbol)
		{
			AttributeData? dynamicallyAccessedMembers = null;
			foreach (var returnTypeAttribute in methodSymbol.GetReturnTypeAttributes ())
				if (returnTypeAttribute.AttributeClass is var attrClass && attrClass != null &&
					attrClass.HasName (DynamicallyAccessedMembersAnalyzer.DynamicallyAccessedMembersAttribute)) {
					dynamicallyAccessedMembers = returnTypeAttribute;
					break;
				}

			if (dynamicallyAccessedMembers == null)
				return DynamicallyAccessedMemberTypes.None;

			return (DynamicallyAccessedMemberTypes) dynamicallyAccessedMembers.ConstructorArguments[0].Value!;
		}

		internal static bool TryGetOverriddenMember (this ISymbol? symbol, [NotNullWhen (returnValue: true)] out ISymbol? overridenMember)
		{
			overridenMember = symbol switch {
				IMethodSymbol method => method.OverriddenMethod,
				IPropertySymbol property => property.OverriddenProperty,
				IEventSymbol @event => @event.OverriddenEvent,
				_ => null,
			};
			return overridenMember != null;
		}

		public static SymbolDisplayFormat ILLinkTypeDisplayFormat { get; } =
			new SymbolDisplayFormat (
				typeQualificationStyle: SymbolDisplayTypeQualificationStyle.NameAndContainingTypesAndNamespaces,
				genericsOptions: SymbolDisplayGenericsOptions.IncludeTypeParameters
			);

		public static SymbolDisplayFormat ILLinkMemberDisplayFormat { get; } =
			new SymbolDisplayFormat (
				typeQualificationStyle: SymbolDisplayTypeQualificationStyle.NameOnly,
				genericsOptions: SymbolDisplayGenericsOptions.IncludeTypeParameters,
				memberOptions:
					SymbolDisplayMemberOptions.IncludeParameters |
					SymbolDisplayMemberOptions.IncludeExplicitInterface,
				parameterOptions: SymbolDisplayParameterOptions.IncludeType
			);

		public static string GetDisplayName (this ISymbol symbol)
		{
			var sb = new StringBuilder ();
			switch (symbol) {
<<<<<<< HEAD
			case IFieldSymbol fieldSymbol:
				sb.Append (fieldSymbol.ContainingSymbol.ToDisplayString (ILLinkTypeDisplayFormat));
				sb.Append (".");
				sb.Append (fieldSymbol.MetadataName);
				break;

=======
>>>>>>> ea78eb31
			case IParameterSymbol parameterSymbol:
				sb.Append (parameterSymbol.Name);
				break;

			case IMethodSymbol methodSymbol:
				// Format the declaring type with namespace and containing types.
				if (methodSymbol.ContainingSymbol.Kind == SymbolKind.NamedType) {
					// If the containing symbol is a method (for example for local functions),
					// don't include the containing type's name. This matches the behavior of
					// CSharpErrorMessageFormat.
					sb.Append (methodSymbol.ContainingType.ToDisplayString (ILLinkTypeDisplayFormat));
					sb.Append (".");
				}
				// Format parameter types with only type names.
				sb.Append (methodSymbol.ToDisplayString (ILLinkMemberDisplayFormat));
				break;

			default:
				sb.Append (symbol.ToDisplayString ());
				break;
			}

			return sb.ToString ();
		}

		public static bool IsInterface (this ISymbol symbol)
		{
			if (symbol is not INamedTypeSymbol namedTypeSymbol)
				return false;

			var typeSymbol = namedTypeSymbol as ITypeSymbol;
			return typeSymbol.TypeKind == TypeKind.Interface;
		}

		public static bool IsSubclassOf (this ISymbol symbol, string ns, string type)
		{
			if (symbol is not ITypeSymbol typeSymbol)
				return false;

			while (typeSymbol != null) {
				if (typeSymbol.ContainingNamespace.Name == ns &&
					typeSymbol.ContainingType.Name == type)
					return true;

				typeSymbol = typeSymbol.ContainingType;
			}

			return false;
		}

		public static bool IsConstructor ([NotNullWhen (returnValue: true)] this ISymbol? symbol)
			=> (symbol as IMethodSymbol)?.MethodKind == MethodKind.Constructor;

		public static bool IsStaticConstructor ([NotNullWhen (returnValue: true)] this ISymbol? symbol)
			=> (symbol as IMethodSymbol)?.MethodKind == MethodKind.StaticConstructor;
	}
}<|MERGE_RESOLUTION|>--- conflicted
+++ resolved
@@ -89,15 +89,12 @@
 		{
 			var sb = new StringBuilder ();
 			switch (symbol) {
-<<<<<<< HEAD
 			case IFieldSymbol fieldSymbol:
 				sb.Append (fieldSymbol.ContainingSymbol.ToDisplayString (ILLinkTypeDisplayFormat));
 				sb.Append (".");
 				sb.Append (fieldSymbol.MetadataName);
 				break;
 
-=======
->>>>>>> ea78eb31
 			case IParameterSymbol parameterSymbol:
 				sb.Append (parameterSymbol.Name);
 				break;
