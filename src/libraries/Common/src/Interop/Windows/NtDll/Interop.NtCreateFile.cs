--- conflicted
+++ resolved
@@ -13,11 +13,7 @@
         // https://msdn.microsoft.com/en-us/library/bb432380.aspx
         // https://msdn.microsoft.com/en-us/library/windows/hardware/ff566424.aspx
         [DllImport(Libraries.NtDll, CharSet = CharSet.Unicode, ExactSpelling = true)]
-<<<<<<< HEAD
-        private static unsafe extern uint NtCreateFile(
-=======
         private static extern unsafe uint NtCreateFile(
->>>>>>> cff5854f
             IntPtr* FileHandle,
             DesiredAccess DesiredAccess,
             OBJECT_ATTRIBUTES* ObjectAttributes,
