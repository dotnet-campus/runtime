<?xml version="1.0" encoding="utf-8"?>
<Project ToolsVersion="14.0" xmlns="http://schemas.microsoft.com/developer/msbuild/2003" DefaultTargets="Build">
  <Import Project="$([MSBuild]::GetDirectoryNameOfFileAbove($(MSBuildThisFileDirectory), dir.props))\dir.props" />
  <PropertyGroup>
    <!-- we intentionally don't want to produce output -->
    <OutputPath>unused</OutputPath>
    <!-- we don't want any analyzers by ResolveNuGetPackageAssets
         null-refs when this isn't set and an analyzer is in the packages -->
    <Language>unused</Language>
    <NuGetTargetMoniker>$(UAPvNextTFMFull)</NuGetTargetMoniker>
    <NuGetTargetMonikerShort>$(UAPvNextTFM)</NuGetTargetMonikerShort>
    <PackageTargetFramework>$(UAPvNextTFM)</PackageTargetFramework>
    <PrimaryPackage>Microsoft.Private.CoreFx.UAP</PrimaryPackage>
    <ContainsPackageReferences>true</ContainsPackageReferences>
    <RestorePackages>true</RestorePackages>
    <RidSpecificAssets Condition="'$(NuGetRuntimeIdentifier)' != ''">true</RidSpecificAssets>
    <IntermediateOutputPath>$(IntermediateOutputPath)$(NuGetRuntimeIdentifier)</IntermediateOutputPath>
    <RestoreOutputPath>$(IntermediateOutputPath)</RestoreOutputPath>
    <AdditionalRestoreArgs>/p:HasRuntimePackages=false /p:IntermediateOutputPath=$(IntermediateOutputPath)</AdditionalRestoreArgs>
  </PropertyGroup>

  <ItemGroup>
    <PackageReference Include="Microsoft.Net.Native.Compiler">
      <Version>$(MicrosoftNetNativeCompilerPackageVersion)</Version>
    </PackageReference>
    <PackageReference Include="Microsoft.Private.CoreFx.UAP">
      <Version>$(MicrosoftPrivateCoreFxUAPPackageVersion)</Version>
<<<<<<< HEAD
=======
    </PackageReference>
    <PackageReference Include="transport.Microsoft.NETCore.Runtime.CoreCLR">
      <Version>$(MicrosoftNETCoreRuntimeCoreCLRPackageVersion)</Version>
>>>>>>> 95a70dc2
    </PackageReference>
    <PackageReference Include="Microsoft.NETCore.Platforms">
      <Version>$(PlatformPackageVersion)</Version>
    </PackageReference>
    <PackageReference Include="NETStandard.Library">
      <Version>$(NETStandardVersion)</Version>
    </PackageReference>
    <PackageReference Include="System.ServiceModel.Duplex">
      <Version>$(WcfVersion)</Version>
    </PackageReference>
    <PackageReference Include="System.ServiceModel.Http">
      <Version>$(WcfVersion)</Version>
    </PackageReference>
    <PackageReference Include="System.ServiceModel.NetTcp">
      <Version>$(WcfVersion)</Version>
    </PackageReference>
    <PackageReference Include="System.ServiceModel.Primitives">
      <Version>$(WcfVersion)</Version>
    </PackageReference>
    <PackageReference Include="System.ServiceModel.Security">
      <Version>$(WcfVersion)</Version>
    </PackageReference>
  </ItemGroup>

  <ItemGroup Condition="'$(NuGetRuntimeIdentifier)' == ''">
    <!-- Bring in Platforms for RID graph, NETStandard.Library for build-tools,
         Targets for an empty runtime.json to reduce conflicts from 1.x packages,
         and toolset. -->
    <DependenciesToPackage Include="NETStandard.Library" />
    <DependenciesToPackage Include="Microsoft.NETCore.Platforms" />
    <DependenciesToPackage Include="Microsoft.NETCore.Targets" />
    <DependenciesToPackage Include="Microsoft.Net.Native.Compiler" />
  </ItemGroup>

  <Import Project="$([MSBuild]::GetDirectoryNameOfFileAbove($(MSBuildThisFileDirectory), dir.targets))\dir.targets" />

  <Target Name="GetFilesToPackage" DependsOnTargets="ResolveNuGetPackages" Returns="@(FilesToPackage)">
    <ItemGroup Condition="'$(NuGetRuntimeIdentifier)' != ''">
      <!-- RID-specific: include all runtime files -->
      <_FilesToPackage Include="@(ReferenceCopyLocalPaths)">
        <!-- ResolveNugetPackageAssets doesn't preserve the asset type (native),
             calculate it by looking for native in the path -->
        <IsNative Condition="$([System.String]::new('%(Identity)').ToLowerInvariant().Replace('\', '/').Contains('/native/'))">true</IsNative>
        <!-- We previously shipped a clrcompression on the lib folder, so we need to flag it as native in here -->
        <IsNative Condition="'%(FileName)%(Extension)' == 'clrcompression.dll'">true</IsNative>
      </_FilesToPackage>
      <_FilesToPackage>
        <TargetPath Condition="'%(_FilesToPackage.IsNative)' != 'true'">runtimes/$(NuGetRuntimeIdentifier)/lib/$(PackageTargetFramework)</TargetPath>
        <TargetPath Condition="'%(_FilesToPackage.IsNative)' == 'true'">runtimes/$(NuGetRuntimeIdentifier)/nativeassets/$(PackageTargetFramework)</TargetPath>
      </_FilesToPackage>
    </ItemGroup>

    <ItemGroup Condition="'$(NuGetRuntimeIdentifier)' == ''">
      <!-- Not RID-specific: include all reference files -->
      <_FilesToPackage Include="@(Reference)">
        <TargetPath>ref/$(PackageTargetFramework)</TargetPath>
      </_FilesToPackage>
    </ItemGroup>

    <ItemGroup>
      <!-- add metadata for source and package -->
      <_FilesToPackage>
        <SourcePath>%(Identity)</SourcePath>
        <PackagePath>%(TargetPath)/%(FileName)%(Extension)</PackagePath>
      </_FilesToPackage>

      <!-- transform to package path for deduping -->
      <_primaryFilesByPackagePath Include="@(_FilesToPackage->'%(PackagePath)')" Condition="$([System.String]::new('%(NuGetPackageId)').EndsWith('$(PrimaryPackage)'))"/>
      <_secondaryFilesByPackagePath Include="@(_FilesToPackage->'%(PackagePath)')" Condition="!$([System.String]::new('%(NuGetPackageId)').EndsWith('$(PrimaryPackage)'))"/>

      <!-- remove any secondary files with same package path as primary files -->
      <_secondaryFilesByPackagePath Remove="@(_primaryFilesByPackagePath)" />

      <_filesByPackagePath Include="@(_primaryFilesByPackagePath);@(_secondaryFilesByPackagePath)" />

      <!-- transform back to source -->
      <FilesToPackage Include="@(_filesByPackagePath->'%(SourcePath)')" />
    </ItemGroup>

    <ItemGroup Condition="'$(NuGetRuntimeIdentifier)' == ''">
      <!-- include all docs files -->
      <_docFilesToPackage Include="%(FilesToPackage.RootDir)%(FilesToPackage.Directory)**\%(FilesToPackage.FileName).xml" />

      <FilesToPackage Include="@(_docFilesToPackage)">
        <TargetPath>ref/$(PackageTargetFramework)/%(RecursiveDir)</TargetPath>
      </FilesToPackage>
    </ItemGroup>

    <!-- simple check to make sure we don't accidentally pull an old
         package that should have been merged to the primary package -->
    <ItemGroup>
      <PermittedSystemPackages Include="System.ServiceModel.Duplex" />
      <PermittedSystemPackages Include="System.ServiceModel.Http" />
      <PermittedSystemPackages Include="System.ServiceModel.NetTcp" />
      <PermittedSystemPackages Include="System.ServiceModel.Primitives" />
      <PermittedSystemPackages Include="System.ServiceModel.Security" />
      <PermittedSystemPackages Include="System.Private.ServiceModel" />
      <_secondarySystemPackages Include="@(_secondaryFilesByPackagePath->'%(NuGetPackageId)')"
                                Condition="$([System.String]::new('%(NuGetPackageId)').Contains('System.'))" />
      <_secondarySystemPackages Remove="@(PermittedSystemPackages)" />
    </ItemGroup>
    <Error Text="Unexpected System package(s) @(_secondarySystemPackages)" Condition="'@(_secondarySystemPackages)' != ''" />

    <ItemGroup Condition="'$(IncludeSourceFilesInPackage)' == 'true'">
      <!-- pick up any src our sources directory from packages contributing files -->
      <_sourcePathCandidate Include="@(FilesToPackage->'$(PackagesDir)\%(NuGetPackageId)\%(NuGetPackageVersion)\sources')" />
      <_sourcePathCandidate Include="@(FilesToPackage->'$(PackagesDir)\%(NuGetPackageId)\%(NuGetPackageVersion)\src')" />
      <_sourcePath Include="@(_sourcePathCandidate)" Condition="Exists('%(Identity)')" />
    </ItemGroup>

    <!-- on windows workaround max-path -->
    <!-- this can be removed once we build on core MSBuild which supports long paths. -->
    <ItemGroup Condition="'$(OsEnvironment)'=='Windows_NT'">
      <!-- choose a shorter path name, excluding package version -->
      <_shortSourcePath Include="@(_sourcePath->'$(ObjDir.Replace('/', '\'))src-%(NuGetPackageId)')">
        <Original>%(_sourcePath.FullPath)</Original>
      </_shortSourcePath>
      <_sourcePath Remove="@(_sourcePath)" />
      <_sourcePath Include="@(_shortSourcePath)" />
    </ItemGroup>
    <RemoveDir Condition="'@(_shortSourcePath)' != '' AND Exists('%(_shortSourcePath.Identity)')" Directories="%(_shortSourcePath.Identity)" />
    <Exec Condition="'@(_shortSourcePath)' != ''" Command="mklink /J %(_shortSourcePath.Identity) %(_shortSourcePath.Original)" />

    <ItemGroup>
      <FilesToPackage Include="%(_sourcePath.Identity)\%2A%2A\%2A.%2A">
        <TargetPath>src</TargetPath>
        <IsSourceCodeFile>true</IsSourceCodeFile>
      </FilesToPackage>
    </ItemGroup>
  </Target>

  <Target Name="GetDependenciesToPackage" Condition="'@(DependenciesToPackage)' != ''" DependsOnTargets="ResolveNuGetPackages" Returns="@(_DependenciesToPackageWithVersion)">
    <ItemGroup>
      <!-- intersect ReferencedPackage with DependenciesToPackage -->
      <_DependenciesToPackageWithVersion Include="@(PackageReference)" Condition="'@(PackageReference)' == '@(DependenciesToPackage)' AND '%(Identity)' != ''">
        <TargetFramework>$(PackageTargetFramework)</TargetFramework>
      </_DependenciesToPackageWithVersion>
    </ItemGroup>

    <Message Importance="low" Text="%(_DependenciesToPackageWithVersion.Identity) : %(_DependenciesToPackageWithVersion.Version) : %(_DependenciesToPackageWithVersion.TargetFramework)" />
  </Target>

  <!-- only calculate paths from this project, don't copy -->
  <Target Name="Build" DependsOnTargets="GetFilesToPackage" />

  <!-- remove when fixing https://github.com/dotnet/buildtools/issues/1273 -->
  <Target Name="DetermineRuntimeDependencies" />
</Project><|MERGE_RESOLUTION|>--- conflicted
+++ resolved
@@ -25,12 +25,6 @@
     </PackageReference>
     <PackageReference Include="Microsoft.Private.CoreFx.UAP">
       <Version>$(MicrosoftPrivateCoreFxUAPPackageVersion)</Version>
-<<<<<<< HEAD
-=======
-    </PackageReference>
-    <PackageReference Include="transport.Microsoft.NETCore.Runtime.CoreCLR">
-      <Version>$(MicrosoftNETCoreRuntimeCoreCLRPackageVersion)</Version>
->>>>>>> 95a70dc2
     </PackageReference>
     <PackageReference Include="Microsoft.NETCore.Platforms">
       <Version>$(PlatformPackageVersion)</Version>
