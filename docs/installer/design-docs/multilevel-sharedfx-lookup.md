﻿# Multi-level SharedFX Lookup

## Introduction

There are two possible ways of running .NET Core Applications: through dotnet.exe or through a custom executable appname.exe. The first one is used when the user wants to run a portable app or a .NET Core command while the second one is used for standalone applications. Both executables share exactly the same source code.

The executable is in charge of finding and loading the hostfxr.dll file. The hostfxr, in turn, must find and load the hostpolicy.dll file (it’s also responsible for searching for the SDK when running .NET commands). At last the coreclr.dll file must be found and loaded by the hostpolicy. Standalone apps are supposed to keep all its dependencies in the same location as the executable. Portable apps must have the runtime files inside predefined folders.

## Semantic Versioning 1.0.0

.NET Core uses the Semantic Versioning system to manage its version number. It’s important to understand how this system works because since it’s being proposed to search files from different locations, it’s necessary to establish the software behavior based on compatibility limitations.

The version number must take the form X.Y.Z where X is the major version, Y is the minor version, and Z is the patch version. Bug fixes and modifications that do not affect the API itself must increment the patch version. Changes that affect the API but have backwards compatibility must increment the minor version and reset the patch version to zero. Finally changes that are backwards incompatible must increment the major version and reset both patch and minor versions to zero.

It’s also possible to append a dash followed by a string after the version number to specify a pre-release. The string must be composed of only alphanumeric characters plus dash. Precedence is determined by lexicographic ASCII sort order.

Versions that are not pre-releases are called productions.

	For instance, a valid Semantic Versioning number sort would be:
	1.0.0 -> 1.0.1 -> 1.0.1-alpha -> 1.1.0 -> 1.1.1 -> 2.0.0.

## Executable

The executable’s only task is to find and load the hostfxr.dll file and pass on its arguments.

Portable applications are supposed to have version folders for hostfxr inside host\fxr directory close to dotnet.exe itself. The most recent version folder is picked by following the Semantic Versioning system described above. The hostfxr.dll file is expected to be inside the chosen folder.

If the file cannot be found, then the user is probably trying to run a standalone application. The running program then searches for the hostfxr.dll file in the executable directory.

It’s important to notice that, at this point, the process still does not make a distinction between portable and standalone apps.

## Hostfxr

### Host mode

The hostfxr’s first task is to determine the running host mode. It’s a muxer if invoked as dotnet.exe, a standalone if invoked as appname.exe, or a splitfx if other conditions apply. Since the following changes will not interfere in the way that standalone and splitfx modes are handled, then it’s safe to assume that we will be dealing with a muxer.

### SDK Search

There are two possibilities for a muxer: it can be a portable app or a .NET Core command.

In the first case the app file path should have been specified as an argument to the dotnet.exe.

In the second case the dotnet.dll from SDK must be invoked as a portable app. At first the running program searches for the global.json file which may have specified a CLI version. It starts from the current working directory and looks for it inside all parent folder hierarchy. After that, it searches for the dotnet.dll file inside the sdk\CLI_version subfolder in the executable directory. If the version defined in the global.json file or the specified version folder cannot be found, then it must choose the most appropriate one. The most appropriate version is defined as the latest version according to the Semantic Versioning system.

### Framework search and rolling forward

The hostfxr then searches for the configuration files appname.runtimeconfig.json and appname.runtimeconfig.dev.json in the same folder as the appname.dll file. The first one contains the specified framework name and version that are necessary to find its folder.

The shared\fxname subfolder in the executable directory is expected to contain some framework version folders. If the required version was passed as an argument to appname.exe, then the framework folder path is already decided.

If the desired version was not passed as an argument, then the one in appname.runtimeconfig.json must be used as a starting point to determine which will be chosen. There are two possible scenarios:

- If the version specified in the configuration file is a production, then the default behavior is to pick the latest available production that differs only in patch.
- If the version specified in the configuration file is a pre-release, then it will pick the exact specified version. If its version folder does not exist, then it will search for the smallest pre-release that is greater than the specified one.

This process of choosing the most appropriate available version instead of the specified one is called “rolling forward”.

Hostfxr must then locate the hostpolicy.dll file:

- Portable apps are expected to have a file called fxname.deps.json inside the framework folder. This file contains information about the application’s dependencies and during most of the time it will be used by the hostpolicy. After locating the json file, the hostfxr must search inside it for what the specified hostpolicy version is.
- The pkgs\hostpolicy_version subfolder below the default servicing directory is expected to contain the hostpolicy.dll.
- If for any reason the file cannot be found, then the running program will search for the hostpolicy.dll file inside the framework folder independently of the version.
- Finally, if the file still cannot be found, it will try looking inside the probing paths passed as arguments to the process.

The hostpolicy is then loaded into memory and executed.

## Hostpolicy

Hostpolicy is in charge of looking for all dependencies files required for the application. That includes the coreclr.dll file which is necessary to run it.

It will look for the json files that specify the needed assemblies’ filenames:

- If the appname.deps.json file path has not been specified as an argument, then it is expected to be inside the application directory.
- Portable apps are supposed to have an fxname.deps.json file inside the framework folder.

Both files carry the filenames for dependencies that must be found. They can be categorized as runtime, native or resources assemblies. The coreclr.dll file is expected to be found during the native assemblies search.

At last, the coreclr is loaded into memory and called to run the application.

## Proposed changes

<<<<<<< HEAD
Almost every file search is done in relation to the executable directory. It would be better to be able to search for some files in other directories as well. Suggested folders are the  the user location and the global .NET location. The user and global folders may vary depending on the running operational system. They are defined as follows:
=======
Almost every file search is done in relation to the executable directory. It would be better to be able to search for some files in other directories as well. Suggested folders are the user location and the global .NET location. The user and global folders may vary depending on the running operational system. They are defined as follows:
>>>>>>> c2bfd67f

User location:

	Windows 32-bit: %SystemDrive%\Users\username\.dotnet\x86
	Windows 64-bit: %SystemDrive%\Users\username\.dotnet\x64
	Unix 32-bit: /home/username/.dotnet/x86
	Unix 64-bit: /home/username/.dotnet/x64

Global .NET location:

	Windows 32-bit: %SystemDrive%\Program Files\dotnet
	Windows 64-bit (32-bit application): %SystemDrive%\Program Files (x86)\dotnet
	Windows 64-bit (64-bit application): %SystemDrive%\Program Files\dotnet
	Unix: the directory of “dotnet” defined in the system path.

### Framework search

It’s being proposed that, if the specified version is defined through the configuration json file, the search must be conducted as follows:

- For productions:

	1.	In relation to the user location: search for the most appropriate version by rolling forward. If it cannot be found, proceed to the next step.
	2.	In relation to the executable directory: search for the most appropriate version by rolling forward. If it cannot be found, proceed to the next step.
	3.	In relation to the global location: search for the most appropriate version by rolling forward. If it cannot be found, then we were not able to locate any compatible version.

- For pre-releases:
	
	1.	In relation to the user location: search for the specified version. If it cannot be found, search for the most appropriate version by rolling forward. If no compatible version can be found, proceed to the next step.
	2.	In relation to the executable directory: search for the specified version. If it cannot be found, search for the most appropriate version by rolling forward. If no compatible version can be found, proceed to the next step.
	3.	In relation to the global location: search for the specified version. If it cannot be found, search for the most appropriate version by rolling forward. If no compatible version can be found, then we were not able to locate any compatible version.

In the case that the desired version is defined through an argument, the multi-level lookup will happen as well but it will only consider the exact specified version (it will not roll forward).

### Tests

To make sure that the changes are working correctly, the following behavior conditions will be verified through tests:

- Folders must be verified in the correct order.
- If production, then a roll forward must happen in a given folder before proceeding to the next one.
- If pre-release, then a roll forward must happen in a given folder only if the specified version is not found. If there is no compatible version available, then it must proceed to the next location.
- If the version is specified through an argument, then roll forwards are not allowed to happen.
- If no compatible version folder is found, then an error message must be returned and the process must end.

## Future changes

### SDK search

By following similar logic, it will be possible to implement future changes in the SDK search. Instead of looking for it only in relation to the executable directory, we could do it in the folders specified above by following the same priority rank.

The search would be conducted as follows:

1.	In relation to the user location: search for the specified version. If it cannot be found, choose the most appropriate available version. If there’s no available version, proceed to the next step.
2.	In relation to the executable directory: search for the specified version. If it cannot be found, choose the most appropriate available version. If there’s no available version, proceed to the next step.
3.	In relation to the global location: search for the specified version. If it cannot be found, choose the most appropriate available version. If there’s no available version, then we were not able to find any version folder and an error message must be returned.<|MERGE_RESOLUTION|>--- conflicted
+++ resolved
@@ -80,11 +80,7 @@
 
 ## Proposed changes
 
-<<<<<<< HEAD
-Almost every file search is done in relation to the executable directory. It would be better to be able to search for some files in other directories as well. Suggested folders are the  the user location and the global .NET location. The user and global folders may vary depending on the running operational system. They are defined as follows:
-=======
 Almost every file search is done in relation to the executable directory. It would be better to be able to search for some files in other directories as well. Suggested folders are the user location and the global .NET location. The user and global folders may vary depending on the running operational system. They are defined as follows:
->>>>>>> c2bfd67f
 
 User location:
 
